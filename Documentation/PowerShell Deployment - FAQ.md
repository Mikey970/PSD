--- conflicted
+++ resolved
@@ -106,19 +106,17 @@
 - If installing applications as part of the task sequence, do not delete ZTIUtility.vbs as it **might** be called during the deployment.
 - If desired, many of the legacy MDT .wsf scripts and Wizard files can be removed manually from the PSD Deployment Share scripts folder to thin out the environment. 
 
-<<<<<<< HEAD
 Q: What limitations are there with respect to certs and HTTPS?
 >A: By default, PSDStart expects to find an IIS self-signed cert file named PSDRoot.cer to be injected into WinPE and Windows as part of PSD. You can change this via custom scripting but it's not recommended at this time.
 
 Q: What happens to the PSD cert after a PSD Task Sequence completes?
 >A: By default, the PSD Self signed cert is left in the deployed computer's certificate store. If desired, this can be removed manually, via script, group policy at the organization's discretion.
-=======
+
 Q: What do I need to do after upgrading to a new PSD versions?
 >A: This is still being refined and defined. For now: 
 - Generate new boot image(s) by updating the deployment share.
 - Replace any existing PSD boot images in WDS with the updated ones.
 - If the new PSD version have updated task sequence templates, you need to create new task sequences for those changes to take effect. Note that not all new versions will have new task sequence templates. Read the version relase notes to find out.
->>>>>>> cda97518
 
 ## Documented Platforms and Scenarios
 Q: What operating systems and components has PSD been tested and or evaluated against?
